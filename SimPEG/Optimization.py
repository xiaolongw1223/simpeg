from __future__ import print_function
from . import Utils
import numpy as np
import scipy.sparse as sp
from .Utils.SolverUtils import *
norm = np.linalg.norm


__all__ = ['Minimize', 'Remember', 'SteepestDescent', 'BFGS', 'GaussNewton', 'InexactGaussNewton', 'ProjectedGradient', 'NewtonRoot', 'StoppingCriteria', 'IterationPrinters']

SolverICG = SolverWrapI(sp.linalg.cg, checkAccuracy=False)


class StoppingCriteria(object):
    """docstring for StoppingCriteria"""

    iteration   = { "str": "%d : maxIter   =     %3d    <= iter          =    %3d",
                    "left": lambda M: M.maxIter, "right": lambda M: M.iter,
                    "stopType": "critical"}

    iterationLS = { "str": "%d : maxIterLS =     %3d    <= iterLS          =    %3d",
                    "left": lambda M: M.maxIterLS, "right": lambda M: M.iterLS,
                    "stopType": "critical"}

    armijoGoldstein = { "str": "%d :    ft     = %1.4e <= alp*descent     = %1.4e",
                        "left": lambda M: M._LS_ft, "right": lambda M: M.f + M.LSreduction * M._LS_descent,
                        "stopType": "optimal"}

    tolerance_f = { "str": "%d : |fc-fOld| = %1.4e <= tolF*(1+|f0|) = %1.4e",
                    "left":     lambda M: 1 if M.iter==0 else abs(M.f-M.f_last), "right":    lambda M: 0 if M.iter==0 else M.tolF*(1+abs(M.f0)),
                    "stopType": "optimal"}

    moving_x = { "str": "%d : |xc-x_last| = %1.4e <= tolX*(1+|x0|) = %1.4e",
                 "left": lambda M: 1 if M.iter==0 else norm(M.xc-M.x_last), "right": lambda M: 0 if M.iter==0 else M.tolX*(1+norm(M.x0)),
                 "stopType": "optimal"}

    tolerance_g = { "str": "%d : |proj(x-g)-x|    = %1.4e <= tolG          = %1.4e",
                   "left": lambda M: norm(M.projection(M.xc - M.g) - M.xc), "right": lambda M: M.tolG,
                   "stopType": "optimal"}

    norm_g = { "str": "%d : |proj(x-g)-x|    = %1.4e <= 1e3*eps       = %1.4e",
               "left": lambda M: norm(M.projection(M.xc - M.g) - M.xc), "right": lambda M: 1e3*M.eps,
               "stopType": "critical"}

    bindingSet = { "str": "%d : probSize  =    %3d   <= bindingSet      =    %3d",
                   "left": lambda M: M.xc.size, "right": lambda M: np.sum(M.bindingSet(M.xc)),
                   "stopType": "critical"}

    bindingSet_LS = { "str": "%d : probSize  =    %3d   <= bindingSet      =    %3d",
                      "left": lambda M: M._LS_xt.size, "right": lambda M: np.sum(M.bindingSet(M._LS_xt)),
                      "stopType": "critical"}

    phi_d_target_Minimize = { "str": "%d : phi_d  = %1.4e <= phi_d_target  = %1.4e ",
                              "left": lambda M: M.parent.phi_d, "right": lambda M: M.parent.phi_d_target,
                              "stopType": "critical"}

    phi_d_target_Inversion = { "str": "%d : phi_d  = %1.4e <= phi_d_target  = %1.4e ",
                               "left": lambda I: I.phi_d, "right": lambda I: I.phi_d_target,
                               "stopType": "critical"}


class IterationPrinters(object):
    """docstring for IterationPrinters"""

    iteration = {"title": "#", "value": lambda M: M.iter, "width": 5, "format": "%3d"}
    f = {"title": "f", "value": lambda M: M.f, "width": 10, "format": "%1.2e"}
    norm_g = {"title": "|proj(x-g)-x|", "value": lambda M: norm(M.projection(M.xc - M.g) - M.xc), "width": 15, "format": "%1.2e"}
    totalLS = {"title": "LS", "value": lambda M: M.iterLS, "width": 5, "format": "%d"}

    iterationLS = {"title": "#", "value": lambda M: (M.iter, M.iterLS), "width": 5, "format": "%3d.%d"}
    LS_ft = {"title": "ft", "value": lambda M: M._LS_ft, "width": 10, "format": "%1.2e"}
    LS_t = {"title": "t", "value": lambda M: M._LS_t, "width": 10, "format": "%0.5f"}
    LS_armijoGoldstein = {"title": "f + alp*g.T*p", "value": lambda M: M.f + M.LSreduction*M._LS_descent, "width": 16, "format": "%1.2e"}

    itType = {"title": "itType", "value": lambda M: M._itType, "width": 8, "format": "%s"}
    aSet = {"title": "aSet", "value": lambda M: np.sum(M.activeSet(M.xc)), "width": 8, "format": "%d"}
    bSet = {"title": "bSet", "value": lambda M: np.sum(M.bindingSet(M.xc)), "width": 8, "format": "%d"}
    comment = {"title": "Comment", "value": lambda M: M.comment, "width": 12, "format": "%s"}

    beta = {"title": "beta", "value": lambda M: M.parent.beta, "width": 10, "format":   "%1.2e"}
    phi_d = {"title": "phi_d", "value": lambda M: M.parent.phi_d, "width": 10, "format":   "%1.2e"}
    phi_m = {"title": "phi_m", "value": lambda M: M.parent.phi_m, "width": 10, "format":   "%1.2e"}


class Minimize(object):
    """
        Minimize is a general class for derivative based optimization.
    """

    name = "General Optimization Algorithm"  #: The name of the optimization algorithm

    maxIter = 20       #: Maximum number of iterations
    maxIterLS = 10     #: Maximum number of iterations for the line-search
    maxStep = np.inf   #: Maximum step possible, used in scaling before the line-search.
    LSreduction = 1e-4 #: Expected decrease in the line-search
    LSshorten = 0.5    #: Line-search step is shortened by this amount each time.
    tolF = 1e-1        #: Tolerance on function value decrease
    tolX = 1e-1        #: Tolerance on norm(x) movement
    tolG = 1e-1        #: Tolerance on gradient norm
    eps = 1e-5         #: Small value

    stopNextIteration = False #: Stops the optimization program nicely.

    debug   = False    #: Print debugging information
    debugLS = False    #: Print debugging information for the line-search

    comment = ''       #: Used by some functions to indicate what is going on in the algorithm
    counter = None     #: Set this to a SimPEG.Utils.Counter() if you want to count things
    parent = None      #: This is the parent of the optimization routine.

    def __init__(self, **kwargs):
        self.stoppers = [StoppingCriteria.tolerance_f, StoppingCriteria.moving_x, StoppingCriteria.tolerance_g, StoppingCriteria.norm_g, StoppingCriteria.iteration]
        self.stoppersLS = [StoppingCriteria.armijoGoldstein, StoppingCriteria.iterationLS]

        self.printers = [IterationPrinters.iteration, IterationPrinters.f, IterationPrinters.norm_g, IterationPrinters.totalLS]
        self.printersLS = [IterationPrinters.iterationLS, IterationPrinters.LS_ft, IterationPrinters.LS_t, IterationPrinters.LS_armijoGoldstein]

        Utils.setKwargs(self, **kwargs)

    @property
    def callback(self):
        return getattr(self, '_callback', None)
    @callback.setter
    def callback(self, value):
        if self.callback is not None:
<<<<<<< HEAD
            print 'The callback on the {0!s} Optimization was replaced.'.format(self.__name__)
=======
            print('The callback on the {0!s} Optimization was replaced.'.format(self.__name__))
>>>>>>> f8b0ea53
        self._callback = value


    @Utils.timeIt
    def minimize(self, evalFunction, x0):
        """minimize(evalFunction, x0)

        Minimizes the function (evalFunction) starting at the location x0.

        :param callable evalFunction: function handle that evaluates: f, g, H = F(x)
        :param numpy.ndarray x0: starting location
        :rtype: numpy.ndarray
        :return: x, the last iterate of the optimization algorithm

        evalFunction is a function handle::

            (f[, g][, H]) = evalFunction(x, return_g=False, return_H=False )

            def evalFunction(x, return_g=False, return_H=False):
                out = (f,)
                if return_g:
                    out += (g,)
                if return_H:
                    out += (H,)
                return out if len(out) > 1 else out[0]


        The algorithm for general minimization is as follows::

            startup(x0)
            printInit()

            while True:
                doStartIteration()
                f, g, H = evalFunction(xc)
                printIter()
                if stoppingCriteria(): break
                p = findSearchDirection()
                p = scaleSearchDirection(p)
                xt, passLS = modifySearchDirection(p)
                if not passLS:
                    xt, caught = modifySearchDirectionBreak(p)
                    if not caught: return xc
                doEndIteration(xt)

            printDone()
            finish()
            return xc
        """
        self.evalFunction = evalFunction
        self.startup(x0)
        self.printInit()
        print 'x0 has any nan: {:b}'.format(np.any(np.isnan(x0)))
        while True:
            self.doStartIteration()
            self.f, self.g, self.H = evalFunction(self.xc, return_g=True, return_H=True)
            self.printIter()
            if self.stoppingCriteria(): break
            self.searchDirection = self.findSearchDirection()
            del self.H #: Doing this saves memory, as it is not needed in the rest of the computations.
            p = self.scaleSearchDirection(self.searchDirection)
            xt, passLS = self.modifySearchDirection(p)
            if not passLS:
                xt, caught = self.modifySearchDirectionBreak(p)
                if not caught: return self.xc
            self.doEndIteration(xt)
            if self.stopNextIteration: break

        self.printDone()
        self.finish()

        return self.xc

    @Utils.callHooks('startup')
    def startup(self, x0):
        """
            **startup** is called at the start of any new minimize call.

            This will set::

                x0 = x0
                xc = x0
                iter = iterLS = 0

            :param numpy.ndarray x0: initial x
            :rtype: None
            :return: None
        """

        self.iter = 0
        self.iterLS = 0
        self.stopNextIteration = False

        x0 = self.projection(x0)  # ensure that we start of feasible.
        self.x0 = x0
        self.xc = x0
        self.f_last = np.nan
        self.x_last = x0

    @Utils.count
    @Utils.callHooks('doStartIteration')
    def doStartIteration(self):
        """doStartIteration()

            **doStartIteration** is called at the start of each minimize iteration.

            :rtype: None
            :return: None
        """
        pass


    def printInit(self, inLS=False):
        """
            **printInit** is called at the beginning of the optimization routine.

            If there is a parent object, printInit will check for a
            parent.printInit function and call that.

        """
        pad = ' '*10 if inLS else ''
        name = self.name if not inLS else self.nameLS
        Utils.printTitles(self, self.printers if not inLS else self.printersLS, name, pad)

    @Utils.callHooks('printIter')
    def printIter(self, inLS=False):
        """
            **printIter** is called directly after function evaluations.

            If there is a parent object, printIter will check for a
            parent.printIter function and call that.

        """
        pad = ' '*10 if inLS else ''
        Utils.printLine(self, self.printers if not inLS else self.printersLS, pad=pad)

    def printDone(self, inLS=False):
        """
            **printDone** is called at the end of the optimization routine.

            If there is a parent object, printDone will check for a
            parent.printDone function and call that.

        """
        pad = ' '*10 if inLS else ''
        stop, done = (' STOP! ', ' DONE! ') if not inLS else ('----------------', ' End Linesearch ')
        stoppers = self.stoppers if not inLS else self.stoppersLS
        Utils.printStoppers(self, stoppers, pad='', stop=stop, done=done)


    @Utils.callHooks('finish')
    def finish(self):
        """finish()

            **finish** is called at the end of the optimization.

            :rtype: None
            :return: None

        """
        pass

    def stoppingCriteria(self, inLS=False):
        if self.iter == 0:
            self.f0 = self.f
            self.g0 = self.g
        return Utils.checkStoppers(self, self.stoppers if not inLS else self.stoppersLS)

    @Utils.timeIt
    @Utils.callHooks('projection')
    def projection(self, p):
        """projection(p)

            projects the search direction.

            by default, no projection is applied.

            :param numpy.ndarray p: searchDirection
            :rtype: numpy.ndarray
            :return: p, projected search direction
        """
        return p

    @Utils.timeIt
    def findSearchDirection(self):
        """findSearchDirection()

            **findSearchDirection** should return an approximation of:

            .. math::

                H p = - g

            Where you are solving for the search direction, p

            The default is:

            .. math::

                H = I

                p = - g

            And corresponds to SteepestDescent.

            The latest function evaluations are present in::

                self.f, self.g, self.H

            :rtype: numpy.ndarray
            :return: p, Search Direction
        """
        return -self.g

    @Utils.count
    def scaleSearchDirection(self, p):
        """scaleSearchDirection(p)

            **scaleSearchDirection** should scale the search direction if appropriate.

            Set the parameter **maxStep** in the minimize object, to scale back the gradient to a maximum size.

            :param numpy.ndarray p: searchDirection
            :rtype: numpy.ndarray
            :return: p, Scaled Search Direction
        """

        if self.maxStep < np.abs(p.max()):
            p = self.maxStep*p/np.abs(p.max())
        return p

    nameLS = "Armijo linesearch" #: The line-search name

    @Utils.timeIt
    def modifySearchDirection(self, p):
        """modifySearchDirection(p)

            **modifySearchDirection** changes the search direction based on some sort of linesearch or trust-region criteria.

            By default, an Armijo backtracking linesearch is preformed with the following parameters:

                * maxIterLS, the maximum number of linesearch iterations
                * LSreduction, the expected reduction expected, default: 1e-4
                * LSshorten, how much the step is reduced, default: 0.5

            If the linesearch is completed, and a descent direction is found, passLS is returned as True.

            Else, a modifySearchDirectionBreak call is preformed.

            :param numpy.ndarray p: searchDirection
            :rtype: tuple
            :return: (xt, passLS) numpy.ndarray, bool
        """
        # Projected Armijo linesearch
        self._LS_t = 1
        self.iterLS = 0
        while self.iterLS < self.maxIterLS:
            self._LS_xt      = self.projection(self.xc + self._LS_t*p)
            self._LS_ft      = self.evalFunction(self._LS_xt, return_g=False, return_H=False)
            self._LS_descent = np.inner(self.g, self._LS_xt - self.xc)  # this takes into account multiplying by t, but is important for projection.
            if self.stoppingCriteria(inLS=True): break
            self.iterLS += 1
            self._LS_t = self.LSshorten*self._LS_t
            if self.debugLS:
                if self.iterLS == 1: self.printInit(inLS=True)
                self.printIter(inLS=True)

        if self.debugLS and self.iterLS > 0: self.printDone(inLS=True)

        return self._LS_xt, self.iterLS < self.maxIterLS

    @Utils.count
    def modifySearchDirectionBreak(self, p):
        """modifySearchDirectionBreak(p)

            Code is called if modifySearchDirection fails
            to find a descent direction.

            The search direction is passed as input and
            this function must pass back both a new searchDirection,
            and if the searchDirection break has been caught.

            By default, no additional work is done, and the
            evalFunction returns a False indicating the break was not caught.

            :param numpy.ndarray p: searchDirection
            :rtype: tuple
            :return: (xt, breakCaught) numpy.ndarray, bool
        """
        self.printDone(inLS=True)
        print('The linesearch got broken. Boo.')
        return p, False

    @Utils.count
    @Utils.callHooks('doEndIteration')
    def doEndIteration(self, xt):
        """doEndIteration(xt)

            **doEndIteration** is called at the end of each minimize iteration.

            By default, function values and x locations are shuffled to store 1 past iteration in memory.

            self.xc must be updated in this code.

            :param numpy.ndarray xt: tested new iterate that ensures a descent direction.
            :rtype: None
            :return: None
        """
        # store old values
        self.f_last = self.f
        self.x_last, self.xc = self.xc, xt
        self.iter += 1
        if self.debug: self.printDone()

        if self.callback is not None:
            self.callback(xt)


    def save(self, group):
        group.setArray('searchDirection', self.searchDirection)

        if getattr(self,'parent',None) is None:
            group.setArray('x', self.xc)
        else: # Assume inversion is the parent
            group.attrs['phi_d'] = self.parent.phi_d
            group.attrs['phi_m'] = self.parent.phi_m
            group.attrs['beta'] = self.parent.beta
            group.setArray('m', self.xc)
            group.setArray('dpred', self.parent.dpred)



class Remember(object):
    """
        This mixin remembers all the things you tend to forget.

        You can remember parameters directly, naming the str in Minimize,
        or pass a tuple with the name and the function that takes Minimize.

        For Example::

            opt.remember('f',('norm_g', lambda M: np.linalg.norm(M.g)))

            opt.minimize(evalFunction, x0)

            opt.recall('f')

        The param name (str) can also be located in the parent (if no conflicts),
        and it will be looked up by default.
    """

    _rememberThese = []

    def remember(self, *args):
        self._rememberThese = args

    def recall(self, param):
        assert param in self._rememberList, "You didn't tell me to remember "+param+", you gotta tell me what to remember!"
        return self._rememberList[param]

    def _startupRemember(self, x0):
        self._rememberList = {}
        for param in self._rememberThese:
            if type(param) is str:
                self._rememberList[param] = []
            elif type(param) is tuple:
                self._rememberList[param[0]] = []

    def _doEndIterationRemember(self, *args):
        for param in self._rememberThese:
            if type(param) is str:
                if self.debug: print('Remember is remembering: ' + param)
                val = getattr(self, param, None)
                if val is None and getattr(self, 'parent', None) is not None:
                    # Look to the parent for the param if not found here.
                    val = getattr(self.parent, param, None)
                self._rememberList[param].append( val )
            elif type(param) is tuple:
                if self.debug: print('Remember is remembering: ' + param[0])
                self._rememberList[param[0]].append( param[1](self) )


class ProjectedGradient(Minimize, Remember):
    name = 'Projected Gradient'

    maxIterCG = 5
    tolCG = 1e-1

    lower = -np.inf
    upper = np.inf

    def __init__(self,**kwargs):
        super(ProjectedGradient, self).__init__(**kwargs)

        self.stoppers.append(StoppingCriteria.bindingSet)
        self.stoppersLS.append(StoppingCriteria.bindingSet_LS)

        self.printers.extend([ IterationPrinters.itType, IterationPrinters.aSet, IterationPrinters.bSet, IterationPrinters.comment ])


    def _startup(self, x0):
        # ensure bound vectors are the same size as the model
        if type(self.lower) is not np.ndarray:
            self.lower = np.ones_like(x0)*self.lower
        if type(self.upper) is not np.ndarray:
            self.upper = np.ones_like(x0)*self.upper

        self.explorePG = True
        self.exploreCG = False
        self.stopDoingPG = False

        self._itType = 'SD'
        self.comment = ''

        self.aSet_prev = self.activeSet(x0)

    @Utils.count
    def projection(self, x):
        """projection(x)

            Make sure we are feasible.

        """
        return np.median(np.c_[self.lower,x,self.upper],axis=1)

    @Utils.count
    def activeSet(self, x):
        """activeSet(x)

            If we are on a bound

        """
        return np.logical_or(x == self.lower, x == self.upper)

    @Utils.count
    def inactiveSet(self, x):
        """inactiveSet(x)

            The free variables.

        """
        return np.logical_not(self.activeSet(x))

    @Utils.count
    def bindingSet(self, x):
        """bindingSet(x)

            If we are on a bound and the negative gradient points away from the feasible set.

            Optimality condition. (Satisfies Kuhn-Tucker) MoreToraldo91

        """
        bind_up  = np.logical_and(x == self.lower, self.g >= 0)
        bind_low = np.logical_and(x == self.upper, self.g <= 0)
        return np.logical_or(bind_up, bind_low)

    @Utils.timeIt
    def findSearchDirection(self):
        """findSearchDirection()

            Finds the search direction based on either CG or steepest descent.
        """
        self.aSet_prev = self.activeSet(self.xc)
        allBoundsAreActive = sum(self.aSet_prev) == self.xc.size

        if self.debug: print('findSearchDirection: stopDoingPG: ', self.stopDoingPG)
        if self.debug: print('findSearchDirection: explorePG: ', self.explorePG)
        if self.debug: print('findSearchDirection: exploreCG: ', self.exploreCG)
        if self.debug: print('findSearchDirection: aSet', np.sum(self.activeSet(self.xc)))
        if self.debug: print('findSearchDirection: bSet', np.sum(self.bindingSet(self.xc)))
        if self.debug: print('findSearchDirection: allBoundsAreActive: ', allBoundsAreActive)

        if self.explorePG or not self.exploreCG or allBoundsAreActive:
            if self.debug: print('findSearchDirection.PG: doingPG')
            self._itType = 'SD'
            p = -self.g
        else:
            if self.debug: print('findSearchDirection.CG: doingCG')
            # Reset the max decrease each time you do a CG iteration
            self.f_decrease_max = -np.inf

            self._itType = '.CG.'

            iSet  = self.inactiveSet(self.xc)  # The inactive set (free variables)
            bSet = self.bindingSet(self.xc)
            shape = (self.xc.size, np.sum(iSet))
            v = np.ones(shape[1])
            i = np.where(iSet)[0]
            j = np.arange(shape[1])
            if self.debug: print('findSearchDirection.CG: Z.shape', shape)
            Z = sp.csr_matrix((v, (i, j)), shape=shape)

            def reduceHess(v):
                # Z is tall and skinny
                return Z.T*(self.H*(Z*v))
            operator = sp.linalg.LinearOperator( (shape[1], shape[1]), reduceHess, dtype=self.xc.dtype )
            p, info  = sp.linalg.cg(operator, -Z.T*self.g, tol=self.tolCG, maxiter=self.maxIterCG)
            p = Z*p  #  bring up to full size
            # aSet_after = self.activeSet(self.xc+p)
        return p

    @Utils.timeIt
    def _doEndIteration_ProjectedGradient(self, xt):
        """_doEndIteration_ProjectedGradient(xt)"""
        aSet = self.activeSet(xt)
        bSet = self.bindingSet(xt)

        self.explorePG = not np.all(aSet == self.aSet_prev) # explore proximal gradient
        self.exploreCG = np.all(aSet == bSet) # explore conjugate gradient

        f_current_decrease = self.f_last - self.f
        self.comment = ''
        if self.iter < 1:
            # Note that this is reset on every CG iteration.
            self.f_decrease_max = -np.inf
        else:
            self.f_decrease_max = max(self.f_decrease_max, f_current_decrease)
            self.stopDoingPG = f_current_decrease < 0.25 * self.f_decrease_max
            if self.stopDoingPG:
                self.comment = 'Stop SD'
                self.explorePG = False
                self.exploreCG = True
        # implement 3.8, MoreToraldo91
        #self.eta_2 * max_decrease where max decrease
        # if true go to CG
        # don't do too many steps of PG in a row.

        if self.debug: print('doEndIteration.ProjGrad, f_current_decrease: ', f_current_decrease)
        if self.debug: print('doEndIteration.ProjGrad, f_decrease_max: ', self.f_decrease_max)
        if self.debug: print('doEndIteration.ProjGrad, stopDoingSD: ', self.stopDoingPG)


class BFGS(Minimize, Remember):
    name  = 'BFGS'
    nbfgs = 10

    def __init__(self, **kwargs):
        Minimize.__init__(self, **kwargs)

    @property
    def bfgsH0(self):
        """
            Approximate Hessian used in preconditioning the problem.

            Must be a SimPEG.Solver
        """
        if getattr(self,'_bfgsH0',None) is None:
            self._bfgsH0 = SolverDiag(sp.identity(self.xc.size))
        return self._bfgsH0

    @bfgsH0.setter
    def bfgsH0(self, value):
        self._bfgsH0 = value

    def _startup_BFGS(self,x0):
        self._bfgscnt = -1
        self._bfgsY   = np.zeros((x0.size, self.nbfgs))
        self._bfgsS   = np.zeros((x0.size, self.nbfgs))
        if not np.any([p is IterationPrinters.comment for p in self.printers]):
            self.printers.append(IterationPrinters.comment)

    def bfgs(self, d):
        n  = self._bfgscnt
        nn = ktop = min(self._bfgsS.shape[1],n)
        return self.bfgsrec(ktop,n,nn,self._bfgsS,self._bfgsY,d)

    def bfgsrec(self,k,n,nn,S,Y,d):
        """BFGS recursion"""
        if k < 0:
            d = self.bfgsH0 * d   #Assume that bfgsH0 is a SimPEG.Solver
        else:
            khat    = 0 if nn is 0 else np.mod(n-nn+k,nn)
            gamma   = np.vdot(S[:,khat],d)/np.vdot(Y[:,khat],S[:,khat])
            d       = d - gamma*Y[:,khat]
            d       = self.bfgsrec(k-1,n,nn,S,Y,d)
            d       = d + (gamma - np.vdot(Y[:,khat],d)/np.vdot(Y[:,khat],S[:,khat]))*S[:,khat]
        return d

    def findSearchDirection(self):
        return self.bfgs(-self.g)

    def _doEndIteration_BFGS(self, xt):
        if self.iter is 0:
            self.g_last = self.g
            return

        yy = self.g - self.g_last;
        ss = self.xc - xt;
        self.g_last = self.g

        if yy.dot(ss) > 0:
            self._bfgscnt += 1
            ktop = np.mod(self._bfgscnt,self.nbfgs)
            self._bfgsY[:,ktop] = yy
            self._bfgsS[:,ktop] = ss
            self.comment = ''
        else:
            self.comment = 'Skip BFGS'


class GaussNewton(Minimize, Remember):
    name = 'Gauss Newton'

    def __init__(self, **kwargs):
        Minimize.__init__(self, **kwargs)

    @Utils.timeIt
    def findSearchDirection(self):
        return Solver(self.H) * (-self.g)


class InexactGaussNewton(BFGS, Minimize, Remember):
    """
        Minimizes using CG as the inexact solver of

        .. math::

            \mathbf{H p = -g}

        By default BFGS is used as the preconditioner.

        Use *nbfgs* to set the memory limitation of BFGS.

        To set the initial H0 to be used in BFGS, set *bfgsH0* to be a SimPEG.Solver

    """

    def __init__(self, **kwargs):
        Minimize.__init__(self, **kwargs)

    name = 'Inexact Gauss Newton'

    maxIterCG = 5
    tolCG = 1e-1

    @property
    def approxHinv(self):
        """
            The approximate Hessian inverse is used to precondition CG.

            Default uses BFGS, with an initial H0 of *bfgsH0*.

            Must be a scipy.sparse.linalg.LinearOperator
        """
        _approxHinv = getattr(self,'_approxHinv',None)
        if _approxHinv is None:
            M = sp.linalg.LinearOperator( (self.xc.size, self.xc.size), self.bfgs, dtype=self.xc.dtype )
            return M
        return _approxHinv
    @approxHinv.setter
    def approxHinv(self, value):
        self._approxHinv = value

    @Utils.timeIt
    def findSearchDirection(self):
        Hinv = SolverICG(self.H, M=self.approxHinv, tol=self.tolCG, maxiter=self.maxIterCG)
        p = Hinv * (-self.g)
        return p


class SteepestDescent(Minimize, Remember):
    name = 'Steepest Descent'

    def __init__(self, **kwargs):
        Minimize.__init__(self, **kwargs)

    @Utils.timeIt
    def findSearchDirection(self):
        return -self.g


class NewtonRoot(object):
    """
        Newton Method - Root Finding

        root = newtonRoot(fun,x);

        Where fun is the function that returns the function value as well as the
        gradient.

        For iterative solving of dh = -J\\r, use O.solveTol = TOL. For direct
        solves, use SOLVETOL = 0 (default)

        Rowan Cockett
        16-May-2013 16:29:51
        University of British Columbia
        rcockett@eos.ubc.ca

    """

    tol      = 1.000e-06
    maxIter  = 20
    stepDcr  = 0.5
    maxLS    = 30
    comments = False
    doLS     = True

    Solver     = Solver
    solverOpts = {}

    def __init__(self, **kwargs):
        Utils.setKwargs(self, **kwargs)

    def root(self, fun, x):
        """root(fun, x)

        Function Should have the form::

            def evalFunction(x, return_g=False):
                    out = (f,)
                    if return_g:
                        out += (g,)
                    return out if len(out) > 1 else out[0]

        """
        if self.comments: print('Newton Method:\n')

        self.iter = 0
        while True:

            r, J = fun(x, return_g=True)

            Jinv = self.Solver(J, **self.solverOpts)
            dh   = - (Jinv * r)

            muLS = 1.
            LScnt  = 1
            xt = x + dh
            rt = fun(xt, return_g=False)

            if self.comments and self.doLS: print('\tLinesearch:\n')
            # Enter Linesearch
            while True and self.doLS:
<<<<<<< HEAD
                if self.comments: print '\t\tResid: {0:e}\n'.format(norm(rt))
=======
                if self.comments: print('\t\tResid: {0:e}\n'.format(norm(rt)))
>>>>>>> f8b0ea53
                if norm(rt) <= norm(r) or norm(rt) < self.tol:
                    break

                muLS = muLS*self.stepDcr
                LScnt = LScnt + 1
                print('.')
                if LScnt > self.maxLS:
                    print('Newton Method: Line search break.')
                    return None
                xt = x + muLS*dh
                rt = fun(xt, return_g=False)

            x = xt
            self.iter += 1
            if norm(rt) < self.tol:
                break
            if self.iter > self.maxIter:
<<<<<<< HEAD
                print 'NewtonRoot stopped by maxIters ({0:d}). norm: {1:4.4e}'.format(self.maxIter, norm(rt))
=======
                print('NewtonRoot stopped by maxIters ({0:d}). norm: {1:4.4e}'.format(self.maxIter, norm(rt)))
>>>>>>> f8b0ea53
                break

        return x

class ProjectedGNCG(BFGS, Minimize, Remember):

    def __init__(self, **kwargs):
        Minimize.__init__(self, **kwargs)

    name = 'Projected GNCG'

    maxIterCG = 5
    tolCG = 1e-1

    stepOffBoundsFact = 0.1 # perturbation of the inactive set off the bounds

    lower = -np.inf
    upper = np.inf

    def _startup(self, x0):
        # ensure bound vectors are the same size as the model
        if type(self.lower) is not np.ndarray:
            self.lower = np.ones_like(x0)*self.lower
        if type(self.upper) is not np.ndarray:
            self.upper = np.ones_like(x0)*self.upper


    @Utils.count
    def projection(self, x):
        """projection(x)

            Make sure we are feasible.

        """
        return np.median(np.c_[self.lower,x,self.upper],axis=1)

    @Utils.count
    def activeSet(self, x):
        """activeSet(x)

            If we are on a bound

        """
        return np.logical_or(x <= self.lower, x >= self.upper)

    @property
    def approxHinv(self):
        """
            The approximate Hessian inverse is used to precondition CG.

            Default uses BFGS, with an initial H0 of *bfgsH0*.

            Must be a scipy.sparse.linalg.LinearOperator
        """
        _approxHinv = getattr(self,'_approxHinv',None)
        if _approxHinv is None:
            M = sp.linalg.LinearOperator( (self.xc.size, self.xc.size), self.bfgs, dtype=self.xc.dtype )
            return M
        return _approxHinv

    @approxHinv.setter
    def approxHinv(self, value):
        self._approxHinv = value

    @Utils.timeIt
    def findSearchDirection(self):

        """
            findSearchDirection()
            Finds the search direction based on either CG or steepest descent.
        """
        Active = self.activeSet(self.xc)
        temp = sum((np.ones_like(self.xc.size)-Active))
        allBoundsAreActive =  temp == self.xc.size


        if allBoundsAreActive:
            Hinv = SolverICG(self.H, M=self.approxHinv, tol=self.tolCG, maxiter=self.maxIterCG)
            p = Hinv * (-self.g)
            return p
        else:


            delx = np.zeros(self.g.size)
            resid = -(1-Active) * self.g

            # Begin CG iterations.
            cgiter = 0
            cgFlag = 0
            normResid0 = norm(resid)

            while cgFlag == 0:

                cgiter = cgiter + 1
                dc = (1-Active)*(self.approxHinv*resid)
                rd = np.dot(resid, dc)

                #  Compute conjugate direction pc.
                if cgiter == 1:
                    pc = dc
                else:
                    betak = rd / rdlast
                    pc = dc + betak * pc

                #  Form product Hessian*pc.
                Hp = self.H*pc
                Hp = (1-Active)*Hp

                #  Update delx and residual.
                alphak = rd / np.dot(pc, Hp)
                delx = delx + alphak*pc
                resid = resid - alphak*Hp
                rdlast = rd

                if np.logical_or(norm(resid)/normResid0 <= self.tolCG, cgiter == self.maxIterCG):
                    cgFlag = 1
                # End CG Iterations

            # Take a gradient step on the active cells if exist
            if temp != self.xc.size:

                rhs_a = (Active) * -self.g

                dm_i = max( abs( delx ) )
                dm_a = max( abs(rhs_a) )

                # perturb inactive set off of bounds so that they are included in the step
                delx = delx + self.stepOffBoundsFact * (rhs_a * dm_i / dm_a)


            # Only keep gradients going in the right direction on the active set
            indx = ((self.xc<=self.lower) & (delx < 0)) | ((self.xc>=self.upper) & (delx > 0))
            delx[indx] = 0.

            return delx<|MERGE_RESOLUTION|>--- conflicted
+++ resolved
@@ -123,11 +123,7 @@
     @callback.setter
     def callback(self, value):
         if self.callback is not None:
-<<<<<<< HEAD
-            print 'The callback on the {0!s} Optimization was replaced.'.format(self.__name__)
-=======
             print('The callback on the {0!s} Optimization was replaced.'.format(self.__name__))
->>>>>>> f8b0ea53
         self._callback = value
 
 
@@ -861,11 +857,7 @@
             if self.comments and self.doLS: print('\tLinesearch:\n')
             # Enter Linesearch
             while True and self.doLS:
-<<<<<<< HEAD
-                if self.comments: print '\t\tResid: {0:e}\n'.format(norm(rt))
-=======
                 if self.comments: print('\t\tResid: {0:e}\n'.format(norm(rt)))
->>>>>>> f8b0ea53
                 if norm(rt) <= norm(r) or norm(rt) < self.tol:
                     break
 
@@ -883,11 +875,7 @@
             if norm(rt) < self.tol:
                 break
             if self.iter > self.maxIter:
-<<<<<<< HEAD
-                print 'NewtonRoot stopped by maxIters ({0:d}). norm: {1:4.4e}'.format(self.maxIter, norm(rt))
-=======
                 print('NewtonRoot stopped by maxIters ({0:d}). norm: {1:4.4e}'.format(self.maxIter, norm(rt)))
->>>>>>> f8b0ea53
                 break
 
         return x
