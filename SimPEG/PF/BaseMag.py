--- conflicted
+++ resolved
@@ -108,11 +108,7 @@
 class LinearSurvey(Survey.BaseSurvey):
     """Base Magnetics Survey"""
 
-<<<<<<< HEAD
-    rxType = None  #: receiver type
-=======
     rx_type = None  #: receiver type
->>>>>>> d2843909
 
     def __init__(self, srcField, **kwargs):
         self.srcField = srcField
@@ -123,22 +119,11 @@
 
     @property
     def nD(self):
-<<<<<<< HEAD
-        if self.prob is None or self.prob.G is None:
-            return len(self.rxLoc)
-        else:
-            return self.prob.G.shape[0]
-=======
         return len(self.rxLoc)
->>>>>>> d2843909
 
     @property
     def nRx(self):
         return self.srcField.rxList[0].locs.shape[0]
-
-    @property
-    def rxLoc(self):
-        return self.srcField.rxList[0].locs
 
     @property
     def rxLoc(self):
