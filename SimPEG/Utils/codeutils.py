from __future__ import print_function, division
import types
import numpy as np
from functools import wraps
import sys
if sys.version_info < (3,):
    scalarTypes = [float, int, long, np.float_, np.int_]
else:
    scalarTypes = [float, int, np.float_, np.int_]


def memProfileWrapper(towrap, *funNames):
    """
        Create a wrapper for the functions you want to use, wrapping up the
        class, and putting profile wrappers on the functions in funNames.

        :param class towrap: Class to wrap
        :param str funNames: And amount of function names to wrap
        :rtype: class
        :return: memory profiled wrapped class

        For example::

            foo_mem = memProfileWrapper(foo,['my_func'])
            fooi = foo_mem()
            for i in range(5):
                fooi.my_func()

        Then run it from the command line::

            python -m memory_profiler exampleMemWrapper.py
    """
    from memory_profiler import profile
    attrs = {}
    for f in funNames:
        if hasattr(towrap, f):
            attrs[f] = profile(getattr(towrap, f))
        else:
<<<<<<< HEAD
            print '{0!s} not found in {1!s} Class'.format(f, towrap.__name__)
=======
            print('{0!s} not found in {1!s} Class'.format(f, towrap.__name__))
>>>>>>> f8b0ea53

    return type(towrap.__name__ + 'MemProfileWrap', (towrap,), attrs)


def hook(obj, method, name=None, overwrite=False, silent=False):
    """
        This dynamically binds a method to the instance of the class.

        If name is None, the name of the method is used.
    """
    if name is None:
        name = method.__name__
        if name == '<lambda>':
            raise Exception('Must provide name to hook lambda functions.')
    if not hasattr(obj, name) or overwrite:
        setattr(obj, name, types.MethodType(method, obj))
        if getattr(obj, 'debug', False):
            print('Method '+name+' was added to class.')
    elif not silent or getattr(obj, 'debug',False):
        print('Method '+name+' was not overwritten.')


def setKwargs(obj, ignore=None,  **kwargs):
    """
        Sets key word arguments (kwargs) that are present in the object,
        throw an error if they don't exist.
    """
    if ignore is None:
        ignore = []
    for attr in kwargs:
        if attr in ignore:
            continue
        if hasattr(obj, attr):
            setattr(obj, attr, kwargs[attr])
        else:
            raise Exception('{0!s} attr is not recognized'.format(attr))
<<<<<<< HEAD
=======

    hook(obj, hook, silent=True)
    hook(obj, setKwargs, silent=True)
>>>>>>> f8b0ea53


def printTitles(obj, printers, name='Print Titles', pad=''):
    titles = ''
    widths = 0
    for printer in printers:
        titles += ('{{:^{0:d}}}'.format(printer['width'])).format(printer['title']) + ''
        widths += printer['width']
    print(pad + "{0} {1} {0}".format('='*((widths-1-len(name))//2), name))
    print(pad + titles)
    print(pad + "%s" % '-'*widths)


def printLine(obj, printers, pad=''):
    values = ''
    for printer in printers:
        values += ('{{:^{0:d}}}'.format(printer['width'])).format(printer['format'] % printer['value'](obj))
<<<<<<< HEAD
    print pad + values
=======
    print(pad + values)

>>>>>>> f8b0ea53

def checkStoppers(obj, stoppers):
    # check stopping rules
    optimal = []
    critical = []
    for stopper in stoppers:
        l = stopper['left'](obj)
        r = stopper['right'](obj)
        if stopper['stopType'] == 'optimal':
            optimal.append(l <= r)
        if stopper['stopType'] == 'critical':
            critical.append(l <= r)

    if obj.debug:
        print('checkStoppers.optimal: ', optimal)
    if obj.debug:
        print('checkStoppers.critical: ', critical)

    return (len(optimal) > 0 and all(optimal)) | (len(critical) > 0 and any(critical))

def printStoppers(obj, stoppers, pad='', stop='STOP!', done='DONE!'):
<<<<<<< HEAD
    print pad + "{0!s}{1!s}{2!s}".format('-'*25, stop, '-'*25)
    for stopper in stoppers:
        l = stopper['left'](obj)
        r = stopper['right'](obj)
        print pad + stopper['str'] % (l<=r,l,r)
    print pad + "{0!s}{1!s}{2!s}".format('-'*25, done, '-'*25)
=======
    print(pad + "{0!s}{1!s}{2!s}".format('-'*25, stop, '-'*25))
    for stopper in stoppers:
        l = stopper['left'](obj)
        r = stopper['right'](obj)
        print(pad + stopper['str'] % (l<=r,l,r))
    print(pad + "{0!s}{1!s}{2!s}".format('-'*25, done, '-'*25))
>>>>>>> f8b0ea53

def callHooks(match, mainFirst=False):
    """
    Use this to wrap a funciton::

        @callHooks('doEndIteration')
        def doEndIteration(self):
            pass

    This will call everything named _doEndIteration* at the beginning of the function call.
    By default the master method (doEndIteration) is run after all of the sub methods (_doEndIteration*).
    This can be reversed by adding the mainFirst=True kwarg.
    """
    def callHooksWrap(f):
        @wraps(f)
        def wrapper(self,*args,**kwargs):

            if not mainFirst:
                for method in [posible for posible in dir(self) if ('_'+match) in posible]:
                    if getattr(self,'debug',False): print((match+' is calling self.'+method))
                    getattr(self,method)(*args, **kwargs)

                return f(self,*args,**kwargs)
            else:
                out = f(self,*args,**kwargs)

                for method in [posible for posible in dir(self) if ('_'+match) in posible]:
                    if getattr(self,'debug',False): print((match+' is calling self.'+method))
                    getattr(self,method)(*args, **kwargs)

                return out


        extra = """
            If you have things that also need to run in the method {0!s}, you can create a method::

                def _{1!s}*(self, ... ):
                    pass

            Where the * can be any string. If present, _{2!s}* will be called at the start of the default {3!s} call.
            You may also completely overwrite this function.
        """.format(match, match, match, match)
        doc = wrapper.__doc__
        wrapper.__doc__ = ('' if doc is None else doc) + extra
        return wrapper
    return callHooksWrap


def dependentProperty(name, value, children, doc):
    def fget(self): return getattr(self, name, value)

    def fset(self, val):
        if (isScalar(val) and getattr(self, name, value) == val) or val is getattr(self, name, value):
            return # it is the same!
        for child in children:
            if hasattr(self, child):
                delattr(self, child)
        setattr(self, name, val)
    return property(fget=fget, fset=fset, doc=doc)


def isScalar(f):
    if type(f) in scalarTypes:
        return True
    elif isinstance(f, np.ndarray) and f.size == 1 and type(f[0]) in scalarTypes:
        return True
    return False


def asArray_N_x_Dim(pts, dim):
        if type(pts) == list:
            pts = np.array(pts)
        assert isinstance(pts, np.ndarray), "pts must be a numpy array"

        if dim > 1:
            pts = np.atleast_2d(pts)
        elif len(pts.shape) == 1:
            pts = pts[:,np.newaxis]

        assert pts.shape[1] == dim, "pts must be a column vector of shape (nPts, {0:d}) not ({1:d}, {2:d})".format(*((dim,)+pts.shape))

        return pts


def requires(var):
    """
        Use this to wrap a funciton::

            @requires('prob')
            def dpred(self):
                pass

        This wrapper will ensure that a problem has been bound to the data.
        If a problem is not bound an Exception will be raised, and an nice error message printed.
    """
    def requiresVar(f):
        if var is 'prob':
            extra = """

        .. note::

            To use survey.{0!s}(), SimPEG requires that a problem be bound to the survey.
            If a problem has not been bound, an Exception will be raised.
            To bind a problem to the Data object::

                survey.pair(myProblem)

            """.format(f.__name__)
        else:
            extra = """
                To use *{0!s}* method, SimPEG requires that the {1!s} be specified.
            """.format(f.__name__, var)
<<<<<<< HEAD
=======

>>>>>>> f8b0ea53
        @wraps(f)
        def requiresVarWrapper(self, *args, **kwargs):
            if getattr(self, var, None) is None:
                raise Exception(extra)
            return f(self, *args, **kwargs)

        doc = requiresVarWrapper.__doc__
        requiresVarWrapper.__doc__ = ('' if doc is None else doc) + extra

        return requiresVarWrapper
    return requiresVar<|MERGE_RESOLUTION|>--- conflicted
+++ resolved
@@ -36,11 +36,7 @@
         if hasattr(towrap, f):
             attrs[f] = profile(getattr(towrap, f))
         else:
-<<<<<<< HEAD
-            print '{0!s} not found in {1!s} Class'.format(f, towrap.__name__)
-=======
             print('{0!s} not found in {1!s} Class'.format(f, towrap.__name__))
->>>>>>> f8b0ea53
 
     return type(towrap.__name__ + 'MemProfileWrap', (towrap,), attrs)
 
@@ -77,12 +73,9 @@
             setattr(obj, attr, kwargs[attr])
         else:
             raise Exception('{0!s} attr is not recognized'.format(attr))
-<<<<<<< HEAD
-=======
 
     hook(obj, hook, silent=True)
     hook(obj, setKwargs, silent=True)
->>>>>>> f8b0ea53
 
 
 def printTitles(obj, printers, name='Print Titles', pad=''):
@@ -100,12 +93,8 @@
     values = ''
     for printer in printers:
         values += ('{{:^{0:d}}}'.format(printer['width'])).format(printer['format'] % printer['value'](obj))
-<<<<<<< HEAD
-    print pad + values
-=======
     print(pad + values)
 
->>>>>>> f8b0ea53
 
 def checkStoppers(obj, stoppers):
     # check stopping rules
@@ -127,21 +116,12 @@
     return (len(optimal) > 0 and all(optimal)) | (len(critical) > 0 and any(critical))
 
 def printStoppers(obj, stoppers, pad='', stop='STOP!', done='DONE!'):
-<<<<<<< HEAD
-    print pad + "{0!s}{1!s}{2!s}".format('-'*25, stop, '-'*25)
-    for stopper in stoppers:
-        l = stopper['left'](obj)
-        r = stopper['right'](obj)
-        print pad + stopper['str'] % (l<=r,l,r)
-    print pad + "{0!s}{1!s}{2!s}".format('-'*25, done, '-'*25)
-=======
     print(pad + "{0!s}{1!s}{2!s}".format('-'*25, stop, '-'*25))
     for stopper in stoppers:
         l = stopper['left'](obj)
         r = stopper['right'](obj)
         print(pad + stopper['str'] % (l<=r,l,r))
     print(pad + "{0!s}{1!s}{2!s}".format('-'*25, done, '-'*25))
->>>>>>> f8b0ea53
 
 def callHooks(match, mainFirst=False):
     """
@@ -254,10 +234,7 @@
             extra = """
                 To use *{0!s}* method, SimPEG requires that the {1!s} be specified.
             """.format(f.__name__, var)
-<<<<<<< HEAD
-=======
-
->>>>>>> f8b0ea53
+
         @wraps(f)
         def requiresVarWrapper(self, *args, **kwargs):
             if getattr(self, var, None) is None:
