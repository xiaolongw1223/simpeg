import numpy as np
from scipy.interpolate import LinearNDInterpolator, NearestNDInterpolator
import matplotlib.pyplot as plt
from matplotlib import colors


def plot2Ddata(
    xyz,
    data,
    vec=False,
    nx=100,
    ny=100,
    ax=None,
    mask=None,
    level=False,
    figname=None,
    ncontour=10,
    dataloc=False,
    contourOpts={},
    levelOpts={},
    streamplotOpts={},
    scale="linear",
    clim=None,
    method="linear",
    shade=False,
    shade_ncontour=100,
    shade_azimuth=-45.0,
    shade_angle_altitude=45.0,
    shadeOpts={},
):
    """

        Take unstructured xy points, interpolate, then plot in 2D

        :param numpy.ndarray xyz: data locations
        :param numpy.ndarray data: data values
        :param bool vec: plot streamplot?
        :param float nx: number of x grid locations
        :param float ny: number of y grid locations
        :param matplotlib.axes ax: axes
        :param boolean numpy.ndarray mask: mask for the array
        :param boolean level: boolean to plot (or not)
                                :meth:`matplotlib.pyplot.contour`
        :param string figname: figure name
        :param float ncontour: number of :meth:`matplotlib.pyplot.contourf`
                                contours
        :param bool dataloc: plot the data locations
        :param dict controuOpts: :meth:`matplotlib.pyplot.contourf` options
        :param dict levelOpts: :meth:`matplotlib.pyplot.contour` options
        :param numpy.ndarray clim: colorbar limits
        :param str method: interpolation method, either 'linear' or 'nearest'
        :param bool shade: add shading to the plot
        :param float shade_ncontour: number of :meth:`matplotlib.pyplot.contourf`
                                contours for the shading
        :param float shade_azimuth: azimuth for the light source in shading
        :param float shade_angle_altitude: angle altitude for the light source
                                in shading
        :param dict shaeOpts: :meth:`matplotlib.pyplot.contourf` options

    """

    # Error checking and set vmin, vmax
    vlimits = [None, None]

    if clim is not None:
        vlimits = [np.min(clim), np.max(clim)]

    for i, key in enumerate(["vmin", "vmax"]):
        if key in contourOpts.keys():
            if vlimits[i] is None:
                vlimits[i] = contourOpts.pop(key)
            else:
                if not np.isclose(contourOpts[key], vlimits[i]):
                    raise Exception(
                        "The values provided in the colorbar limit, clim {} "
                        "does not match the value of {} provided in the "
                        "contourOpts: {}. Only one value should be provided or "
                        "the two values must be equal.".format(
                            vlimits[i], key, contourOpts[key]
                        )
                    )
                contourOpts.pop(key)
    vmin, vmax = vlimits[0], vlimits[1]

    # create a figure if it doesn't exist
    if ax is None:
        fig = plt.figure()
        ax = plt.subplot(111)

    # interpolate data to grid locations
    xmin, xmax = xyz[:, 0].min(), xyz[:, 0].max()
    ymin, ymax = xyz[:, 1].min(), xyz[:, 1].max()
    x = np.linspace(xmin, xmax, nx)
    y = np.linspace(ymin, ymax, ny)
    X, Y = np.meshgrid(x, y)
    xy = np.c_[X.flatten(), Y.flatten()]

    if vec is False:
        if method == "nearest":
            F = NearestNDInterpolator(xyz[:, :2], data)
        else:
            F = LinearNDInterpolator(xyz[:, :2], data)
        DATA = F(xy)
        DATA = DATA.reshape(X.shape)

        # Levels definitions
        dataselection = np.logical_and(~np.isnan(DATA), np.abs(DATA) != np.inf)
        if scale == "log":
            DATA = np.abs(DATA)

        # set vmin, vmax if they are not already set
        vmin = DATA[dataselection].min() if vmin is None else vmin
        vmax = DATA[dataselection].max() if vmax is None else vmax

        if scale == "log":
            levels = np.logspace(np.log10(vmin), np.log10(vmax), ncontour + 1)
            norm = colors.LogNorm(vmin=vmin, vmax=vmax)
        else:
            levels = np.linspace(vmin, vmax, ncontour + 1)
            norm = colors.Normalize(vmin=vmin, vmax=vmax)

        if mask is not None:
            Fmask = NearestNDInterpolator(xyz[:, :2], mask)
            MASK = Fmask(xy)
            MASK = MASK.reshape(X.shape)
            DATA = np.ma.masked_array(DATA, mask=MASK)

<<<<<<< HEAD
        defaultcontourOpts = {"levels": levels, "norm": norm, "zorder": 1}
        for key in contourOpts.keys():
            defaultcontourOpts[key] = contourOpts[key]
        cont = ax.contourf(X, Y, DATA, **defaultcontourOpts)

        if level:
            defaultlevelOpts = {"levels": levels, "zorder": 3}
            for key in levelOpts.keys():
                defaultlevelOpts[key] = levelOpts[key]
            CS = ax.contour(X, Y, DATA, **defaultlevelOpts)
=======
        contourOpts = {"levels": levels, "norm": norm, "zorder": 1, **contourOpts}
        cont = ax.contourf(X, Y, DATA, **contourOpts)

        if level:
            levelOpts = {"levels": levels, "zorder": 3, **levelOpts}
            CS = ax.contour(X, Y, DATA, **levelOpts)
>>>>>>> 39d782d3

    else:
        # Assume size of data is (N,2)
        datax = data[:, 0]
        datay = data[:, 1]
        if method == "nearest":
            Fx = NearestNDInterpolator(xyz[:, :2], datax)
            Fy = NearestNDInterpolator(xyz[:, :2], datay)
        else:
            Fx = LinearNDInterpolator(xyz[:, :2], datax)
            Fy = LinearNDInterpolator(xyz[:, :2], datay)
        DATAx = Fx(xy)
        DATAy = Fy(xy)
        DATA = np.sqrt(DATAx ** 2 + DATAy ** 2).reshape(X.shape)
        DATAx = DATAx.reshape(X.shape)
        DATAy = DATAy.reshape(X.shape)
        if scale == "log":
            DATA = np.abs(DATA)

        # Levels definitions
        dataselection = np.logical_and(~np.isnan(DATA), np.abs(DATA) != np.inf)

        # set vmin, vmax
        vmin = DATA[dataselection].min() if vmin is None else vmin
        vmax = DATA[dataselection].max() if vmax is None else vmax

        if scale == "log":
            levels = np.logspace(np.log10(vmin), np.log10(vmax), ncontour + 1)
            norm = colors.LogNorm(vmin=vmin, vmax=vmax)
        else:
            levels = np.linspace(vmin, vmax, ncontour + 1)
            norm = colors.Normalize(vmin=vmin, vmax=vmax)

        if mask is not None:
            Fmask = NearestNDInterpolator(xyz[:, :2], mask)
            MASK = Fmask(xy)
            MASK = MASK.reshape(X.shape)
            DATA = np.ma.masked_array(DATA, mask=MASK)

<<<<<<< HEAD
        defaultcontourOpts = {"levels": levels, "norm": norm, "zorder": 1}
        for key in contourOpts.keys():
            defaultcontourOpts[key] = contourOpts[key]
        cont = ax.contourf(X, Y, DATA, **defaultcontourOpts)

        defaultstreamplotOpts = {zorder: 4, color: "w"}
        for key in streamplotOpts.keys():
            defaultstreamplotOpts[key] = streamplotOpts[key]
        ax.streamplot(X, Y, DATAx, DATAy, **defaultstreamplotOpts)

        if level:
            defaultlevelOpts = {"levels": levels, "zorder": 3}
            for key in levelOpts.keys():
                defaultlevelOpts[key] = levelOpts[key]
            CS = ax.contour(X, Y, DATA, levels=levels, zorder=3, **defaultlevelOpts)
=======
        contourOpts = {"levels": levels, "norm": norm, "zorder": 1, **contourOpts}
        cont = ax.contourf(X, Y, DATA, **contourOpts)

        streamplotOpts = {"zorder": 4, "color": "w", **streamplotOpts}
        ax.streamplot(X, Y, DATAx, DATAy, **streamplotOpts)

        if level:
            levelOpts = {"levels": levels, "zorder": 3, **levelOpts}
            CS = ax.contour(X, Y, DATA, levels=levels, zorder=3, **levelOpts)
>>>>>>> 39d782d3

    if shade:

        def hillshade(array, azimuth, angle_altitude):
            """
            coded copied from https://www.neonscience.org/create-hillshade-py
            """
            azimuth = 360.0 - azimuth
            x, y = np.gradient(array)
            slope = np.pi / 2.0 - np.arctan(np.sqrt(x * x + y * y))
            aspect = np.arctan2(-x, y)
            azimuthrad = azimuth * np.pi / 180.0
            altituderad = angle_altitude * np.pi / 180.0
            shaded = np.sin(altituderad) * np.sin(slope) + np.cos(altituderad) * np.cos(
                slope
            ) * np.cos((azimuthrad - np.pi / 2.0) - aspect)
            return 255 * (shaded + 1) / 2

        shadeOpts = {
            "cmap": "Greys",
            "alpha": 0.35,
            "antialiased": True,
            "zorder": 2,
            **shadeOpts,
        }

        ax.contourf(
            X,
            Y,
            hillshade(DATA, shade_azimuth, shade_angle_altitude),
            shade_ncontour,
            **shadeOpts
        )

    if dataloc:
        ax.plot(xyz[:, 0], xyz[:, 1], "k.", ms=2)
    ax.set_aspect("equal", adjustable="box")
    if figname:
        plt.axis("off")
        fig.savefig(figname, dpi=200)
    if level:
        return cont, ax, CS
    else:
        return cont, ax


def plotLayer(
    sig, LocSigZ, xscale="log", ax=None, showlayers=False, xlim=None, **kwargs
):
    """Plot a layered earth model"""
    sigma = np.repeat(sig, 2, axis=0)
    z = np.repeat(LocSigZ[1:], 2, axis=0)
    z = np.r_[LocSigZ[0], z, LocSigZ[-1]]

    if xlim is None:
        sig_min = sig.min() * 0.5
        sig_max = sig.max() * 2
    else:
        sig_min, sig_max = xlim

    if xscale == "linear" and sig.min() == 0.0:
        if xlim is None:
            sig_min = -sig.max() * 0.5
            sig_max = sig.max() * 2

    if ax is None:
        plt.xscale(xscale)
        plt.xlim(sig_min, sig_max)
        plt.ylim(z.min(), z.max())
        plt.xlabel("Conductivity (S/m)", fontsize=14)
        plt.ylabel("Depth (m)", fontsize=14)
        plt.ylabel("Depth (m)", fontsize=14)
        if showlayers is True:
            for locz in LocSigZ:
                plt.plot(
                    np.linspace(sig_min, sig_max, 100),
                    np.ones(100) * locz,
                    "b--",
                    lw=0.5,
                )
        return plt.plot(sigma, z, "k-", **kwargs)

    else:
        ax.set_xscale(xscale)
        ax.set_xlim(sig_min, sig_max)
        ax.set_ylim(z.min(), z.max())
        ax.set_xlabel("Conductivity (S/m)", fontsize=14)
        ax.set_ylabel("Depth (m)", fontsize=14)
        if showlayers is True:
            for locz in LocSigZ:
                ax.plot(
                    np.linspace(sig_min, sig_max, 100),
                    np.ones(100) * locz,
                    "b--",
                    lw=0.5,
                )
        return ax.plot(sigma, z, "k-", **kwargs)<|MERGE_RESOLUTION|>--- conflicted
+++ resolved
@@ -125,25 +125,12 @@
             MASK = MASK.reshape(X.shape)
             DATA = np.ma.masked_array(DATA, mask=MASK)
 
-<<<<<<< HEAD
-        defaultcontourOpts = {"levels": levels, "norm": norm, "zorder": 1}
-        for key in contourOpts.keys():
-            defaultcontourOpts[key] = contourOpts[key]
-        cont = ax.contourf(X, Y, DATA, **defaultcontourOpts)
-
-        if level:
-            defaultlevelOpts = {"levels": levels, "zorder": 3}
-            for key in levelOpts.keys():
-                defaultlevelOpts[key] = levelOpts[key]
-            CS = ax.contour(X, Y, DATA, **defaultlevelOpts)
-=======
         contourOpts = {"levels": levels, "norm": norm, "zorder": 1, **contourOpts}
         cont = ax.contourf(X, Y, DATA, **contourOpts)
 
         if level:
             levelOpts = {"levels": levels, "zorder": 3, **levelOpts}
             CS = ax.contour(X, Y, DATA, **levelOpts)
->>>>>>> 39d782d3
 
     else:
         # Assume size of data is (N,2)
@@ -183,23 +170,6 @@
             MASK = MASK.reshape(X.shape)
             DATA = np.ma.masked_array(DATA, mask=MASK)
 
-<<<<<<< HEAD
-        defaultcontourOpts = {"levels": levels, "norm": norm, "zorder": 1}
-        for key in contourOpts.keys():
-            defaultcontourOpts[key] = contourOpts[key]
-        cont = ax.contourf(X, Y, DATA, **defaultcontourOpts)
-
-        defaultstreamplotOpts = {zorder: 4, color: "w"}
-        for key in streamplotOpts.keys():
-            defaultstreamplotOpts[key] = streamplotOpts[key]
-        ax.streamplot(X, Y, DATAx, DATAy, **defaultstreamplotOpts)
-
-        if level:
-            defaultlevelOpts = {"levels": levels, "zorder": 3}
-            for key in levelOpts.keys():
-                defaultlevelOpts[key] = levelOpts[key]
-            CS = ax.contour(X, Y, DATA, levels=levels, zorder=3, **defaultlevelOpts)
-=======
         contourOpts = {"levels": levels, "norm": norm, "zorder": 1, **contourOpts}
         cont = ax.contourf(X, Y, DATA, **contourOpts)
 
@@ -209,7 +179,6 @@
         if level:
             levelOpts = {"levels": levels, "zorder": 3, **levelOpts}
             CS = ax.contour(X, Y, DATA, levels=levels, zorder=3, **levelOpts)
->>>>>>> 39d782d3
 
     if shade:
 
