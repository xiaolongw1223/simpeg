--- conflicted
+++ resolved
@@ -421,18 +421,15 @@
         MeSigma = self.MeSigma
         Grad = self.mesh.nodalGrad
         A = Grad.T * MeSigma * Grad
+
         Vol = self.mesh.vol
 
         # Handling Null space of A
         I, J, V = sp.sparse.find(A[0, :])
         for jj in J:
             A[0, jj] = 0.
-<<<<<<< HEAD
-        A[0, 0] = 1./Vol[0]
-=======
         A[0, 0] = 1.
 
->>>>>>> b44e2bde
         return A
 
     def getADeriv(self, u, v, adjoint=False):
