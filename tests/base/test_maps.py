import numpy as np
import unittest
from SimPEG import Mesh, Maps, Models, Utils
from scipy.sparse.linalg import dsolve
import inspect

TOL = 1e-14

<<<<<<< HEAD
MAPS_TO_TEST_2D = ["CircleMap", "ComplexMap", "ExpMap", "IdentityMap", "SurjectVertical1D", "Weighting", "SurjectFull", "FullMap", "Vertical1DMap", "ParametrizedLayer", "ParametrizedBlockInLayer"]
MAPS_TO_TEST_3D = [             "ComplexMap", "ExpMap", "IdentityMap", "SurjectVertical1D", "Weighting", "SurjectFull", "FullMap", "Vertical1DMap", "ParametrizedLayer", "ParametrizedBlockInLayer"]
MAPS_TO_TEST_CYL = [             "ComplexMap", "ExpMap", "IdentityMap", "SurjectVertical1D", "Weighting", "SurjectFull", "FullMap", "Vertical1DMap", "ParametrizedLayer"]
=======
MAPS_TO_EXCLUDE_2D = ["ComboMap", "ActiveCells", "InjectActiveCells",
                      "LogMap", "ReciprocalMap",
                      "Surject2Dto3D", "Map2Dto3D", "Mesh2Mesh",
                      "ParametricPolyMap", "PolyMap", "ParametricSplineMap",
                      "SplineMap"]
MAPS_TO_EXCLUDE_3D = ["ComboMap", "ActiveCells", "InjectActiveCells",
                      "LogMap", "ReciprocalMap",
                      "CircleMap", "ParametricCircleMap", "Mesh2Mesh",
                      "ParametricPolyMap", "PolyMap", "ParametricSplineMap",
                      "SplineMap"]
>>>>>>> 20b324f0


class MapTests(unittest.TestCase):

    def setUp(self):

        maps2test2D = [M for M in dir(Maps) if M not in MAPS_TO_EXCLUDE_2D]
        maps2test3D = [M for M in dir(Maps) if M not in MAPS_TO_EXCLUDE_3D]

        self.maps2test2D = [getattr(Maps, M) for M in maps2test2D if
                            (inspect.isclass(getattr(Maps, M)) and
                             issubclass(getattr(Maps, M), Maps.IdentityMap))]

        self.maps2test3D = [getattr(Maps, M) for M in maps2test3D if
                            inspect.isclass(getattr(Maps, M)) and
                            issubclass(getattr(Maps, M), Maps.IdentityMap)]

        a = np.array([1, 1, 1])
        b = np.array([1, 2])

        self.mesh2 = Mesh.TensorMesh([a, b], x0=np.array([3, 5]))
        self.mesh3 = Mesh.TensorMesh([a, b, [3, 4]], x0=np.array([3, 5, 2]))
        self.mesh22 = Mesh.TensorMesh([b, a], x0=np.array([3, 5]))
        self.meshCyl = Mesh.CylMesh([10.,1.,10.], x0='00C')
        print self.meshCyl._meshType

    def test_transforms2D(self):
        for M in self.maps2test2D:
            self.assertTrue(M(self.mesh2).test())

    def test_transforms2Dvec(self):
        for M in self.maps2test2D:
            self.assertTrue(M(self.mesh2).testVec())

    def test_transforms3D(self):
        for M in self.maps2test3D:
            self.assertTrue(M(self.mesh3).test())

    def test_transforms3Dvec(self):
        for M in self.maps2test3D:
            self.assertTrue(M(self.mesh3).testVec())

    def test_invtransforms2D(self):
        for M in self.maps2test2D:
            mapping = M(self.mesh2)
            d = np.random.rand(mapping.shape[0])
            try:
                m = mapping.inverse(d)
                print 'Testing Inverse {0}'.format(str(M.__name__))
                self.assertLess(np.linalg.norm(d - mapping._transform(m)), TOL)
                print '  ... ok\n'
            except NotImplementedError:
                pass

    def test_invtransforms3D(self):
        for M in self.maps2test3D:
            mapping = M(self.mesh3)
            d = np.random.rand(mapping.shape[0])
            try:
                m = mapping.inverse(d)
                print 'Testing Inverse {0}'.format(str(M.__name__))
                self.assertLess(np.linalg.norm(d - mapping._transform(m)), TOL)
                print '  ... ok\n'
            except NotImplementedError:
                pass


    def test_transformsCyl(self):
        for M in MAPS_TO_TEST_CYL:
            maps = getattr(Maps, M)(self.meshCyl)
            self.assertTrue(maps.test())

    def test_ParametricCasingAndLayer(self):
        mapping = Maps.ParametrizedCasingAndLayer(self.meshCyl)
        m = np.r_[-2., 1., 6., 2., -0.1, 0.2, 0.5, 0.2, -0.2, 0.2]
        self.assertTrue(mapping.test(m))

    def test_transforms_logMap_reciprocalMap(self):

        # Note that log/reciprocal maps can be kinda finicky, so we are being
        # explicit about the random seed.

        v2 = np.r_[0.40077291, 0.1441044, 0.58452314, 0.96323738, 0.01198519,
                   0.79754415]
        dv2 = np.r_[0.80653921, 0.13132446, 0.4901117, 0.03358737, 0.65473762,
                    0.44252488]
        v3 = np.r_[0.96084865, 0.34385186, 0.39430044, 0.81671285, 0.65929109,
                   0.2235217, 0.87897526, 0.5784033, 0.96876393, 0.63535864,
                   0.84130763, 0.22123854]
        dv3 = np.r_[0.96827838, 0.26072111, 0.45090749, 0.10573893,
                    0.65276365, 0.15646586, 0.51679682, 0.23071984,
                    0.95106218, 0.14201845, 0.25093564, 0.3732866 ]

        maps = Maps.LogMap(self.mesh2)
        self.assertTrue(maps.test(v2, dx=dv2))
        maps = Maps.LogMap(self.mesh3)
        self.assertTrue(maps.test(v3, dx=dv3))

        maps = Maps.ReciprocalMap(self.mesh2)
        self.assertTrue(maps.test(v2, dx=dv2))
        maps = Maps.ReciprocalMap(self.mesh3)
        self.assertTrue(maps.test(v3, dx=dv3))

    def test_Mesh2MeshMap(self):
        maps = Maps.Mesh2Mesh([self.mesh22, self.mesh2])
        self.assertTrue(maps.test())

    def test_Mesh2MeshMapVec(self):
        maps = Maps.Mesh2Mesh([self.mesh22, self.mesh2])
        self.assertTrue(maps.testVec())

    def test_mapMultiplication(self):
        M = Mesh.TensorMesh([2, 3])
        expMap = Maps.ExpMap(M)
        vertMap = Maps.SurjectVertical1D(M)
        combo = expMap*vertMap
        m = np.arange(3.0)
        t_true = np.exp(np.r_[0, 0, 1, 1, 2, 2.])
        self.assertLess(np.linalg.norm((combo * m) - t_true, np.inf), TOL)
        self.assertLess(np.linalg.norm((expMap * vertMap * m)-t_true, np.inf),
                        TOL)
        self.assertLess(np.linalg.norm(expMap * (vertMap * m)-t_true, np.inf),
                        TOL)
        self.assertLess(np.linalg.norm((expMap * vertMap) * m-t_true, np.inf),
                        TOL)
        # Try making a model
        mod = Models.Model(m, mapping=combo)
        # print mod.transform
        # import matplotlib.pyplot as plt
        # plt.colorbar(M.plotImage(mod.transform)[0])
        # plt.show()
        self.assertLess(np.linalg.norm(mod.transform - t_true, np.inf), TOL)

        self.assertRaises(Exception, Models.Model, np.r_[1.0], mapping=combo)

        self.assertRaises(ValueError, lambda: combo * (vertMap * expMap))
        self.assertRaises(ValueError, lambda: (combo * vertMap) * expMap)
        self.assertRaises(ValueError, lambda: vertMap * expMap)
        self.assertRaises(ValueError, lambda: expMap * np.ones(100))
        self.assertRaises(ValueError, lambda: expMap * np.ones((100.0, 1)))
        self.assertRaises(ValueError, lambda: expMap * np.ones((100.0, 5)))
        self.assertRaises(ValueError, lambda: combo * np.ones(100))
        self.assertRaises(ValueError, lambda: combo * np.ones((100.0, 1)))
        self.assertRaises(ValueError, lambda: combo * np.ones((100.0, 5)))

    def test_activeCells(self):
        M = Mesh.TensorMesh([2, 4], '0C')
        expMap = Maps.ExpMap(M)
        for actMap in [Maps.InjectActiveCells(M, M.vectorCCy <= 0, 10,
                       nC=M.nCy), Maps.ActiveCells(M, M.vectorCCy <= 0, 10,
                       nC=M.nCy)]:

            vertMap = Maps.SurjectVertical1D(M)
            combo = vertMap * actMap
            m = np.r_[1., 2.]
            mod = Models.Model(m, combo)

            self.assertLess(np.linalg.norm(mod.transform -
                            np.r_[1, 1, 2, 2, 10, 10, 10, 10.]), TOL)
            self.assertLess((mod.transformDeriv -
                            combo.deriv(m)).toarray().sum(), TOL)

    def test_tripleMultiply(self):
        M = Mesh.TensorMesh([2, 4], '0C')
        expMap = Maps.ExpMap(M)
        vertMap = Maps.SurjectVertical1D(M)
        actMap = Maps.InjectActiveCells(M, M.vectorCCy <= 0, 10, nC=M.nCy)
        m = np.r_[1., 2.]
        t_true = np.exp(np.r_[1, 1, 2, 2, 10, 10, 10, 10.])

        self.assertLess(np.linalg.norm((expMap * vertMap * actMap * m) -
                        t_true, np.inf), TOL)
        self.assertLess(np.linalg.norm(((expMap * vertMap * actMap) * m) -
                        t_true, np.inf), TOL)
        self.assertLess(np.linalg.norm((expMap * vertMap * (actMap * m)) -
                        t_true, np.inf), TOL)
        self.assertLess(np.linalg.norm((expMap * (vertMap * actMap) * m) -
                        t_true, np.inf), TOL)
        self.assertLess(np.linalg.norm(((expMap * vertMap) * actMap * m) -
                        t_true, np.inf), TOL)

        self.assertRaises(ValueError, lambda: expMap * actMap * vertMap)
        self.assertRaises(ValueError, lambda: actMap * vertMap * expMap)

    def test_map2Dto3D_x(self):
        M2 = Mesh.TensorMesh([2, 4])
        M3 = Mesh.TensorMesh([3, 2, 4])
        m = np.random.rand(M2.nC)

        for m2to3 in [Maps.Surject2Dto3D(M3, normal='X'),
                      Maps.Map2Dto3D(M3, normal='X')]:

            # m2to3 = Maps.Surject2Dto3D(M3, normal='X')
            m = np.arange(m2to3.nP)
            self.assertTrue(m2to3.test())
            self.assertTrue(m2to3.testVec())
            self.assertTrue(np.all(Utils.mkvc((m2to3 * m).reshape(M3.vnC,
                            order='F')[0, :, :]) == m))

    def test_map2Dto3D_y(self):
        M2 = Mesh.TensorMesh([3, 4])
        M3 = Mesh.TensorMesh([3, 2, 4])
        m = np.random.rand(M2.nC)

        for m2to3 in [Maps.Surject2Dto3D(M3, normal='Y'), Maps.Map2Dto3D(M3,
                      normal='Y')]:
            # m2to3 = Maps.Surject2Dto3D(M3, normal='Y')
            m = np.arange(m2to3.nP)
            self.assertTrue(m2to3.test())
            self.assertTrue(m2to3.testVec())
            self.assertTrue(np.all(Utils.mkvc((m2to3 * m).reshape(M3.vnC,
                            order='F')[:, 0, :]) == m))

    def test_map2Dto3D_z(self):
        M2 = Mesh.TensorMesh([3, 2])
        M3 = Mesh.TensorMesh([3, 2, 4])
        m = np.random.rand(M2.nC)

        for m2to3 in [Maps.Surject2Dto3D(M3, normal='Z'), Maps.Map2Dto3D(M3,
                      normal='Z')]:

            # m2to3 = Maps.Surject2Dto3D(M3, normal='Z')
            m = np.arange(m2to3.nP)
            self.assertTrue(m2to3.test())
            self.assertTrue(m2to3.testVec())
            self.assertTrue(np.all(Utils.mkvc((m2to3 * m).reshape(M3.vnC,
                            order='F')[:, :, 0]) == m))

    def test_ParametricPolyMap(self):
        M2 = Mesh.TensorMesh([np.ones(10), np.ones(10)], "CN")
        mParamPoly = Maps.ParametricPolyMap(M2, 2, logSigma=True, normal='Y')
        self.assertTrue(mParamPoly.test(m=np.r_[1., 1., 0., 0., 0.]))
        self.assertTrue(mParamPoly.testVec(m=np.r_[1., 1., 0., 0., 0.]))

    def test_ParametricSplineMap(self):
        M2 = Mesh.TensorMesh([np.ones(10), np.ones(10)], "CN")
        x = M2.vectorCCx
        mParamSpline = Maps.ParametricSplineMap(M2, x, normal='Y', order=1)
        self.assertTrue(mParamSpline.test())
        self.assertTrue(mParamSpline.testVec())

if __name__ == '__main__':
    unittest.main()<|MERGE_RESOLUTION|>--- conflicted
+++ resolved
@@ -6,22 +6,23 @@
 
 TOL = 1e-14
 
-<<<<<<< HEAD
-MAPS_TO_TEST_2D = ["CircleMap", "ComplexMap", "ExpMap", "IdentityMap", "SurjectVertical1D", "Weighting", "SurjectFull", "FullMap", "Vertical1DMap", "ParametrizedLayer", "ParametrizedBlockInLayer"]
-MAPS_TO_TEST_3D = [             "ComplexMap", "ExpMap", "IdentityMap", "SurjectVertical1D", "Weighting", "SurjectFull", "FullMap", "Vertical1DMap", "ParametrizedLayer", "ParametrizedBlockInLayer"]
-MAPS_TO_TEST_CYL = [             "ComplexMap", "ExpMap", "IdentityMap", "SurjectVertical1D", "Weighting", "SurjectFull", "FullMap", "Vertical1DMap", "ParametrizedLayer"]
-=======
+np.random.seed(42)
+
+
 MAPS_TO_EXCLUDE_2D = ["ComboMap", "ActiveCells", "InjectActiveCells",
                       "LogMap", "ReciprocalMap",
                       "Surject2Dto3D", "Map2Dto3D", "Mesh2Mesh",
                       "ParametricPolyMap", "PolyMap", "ParametricSplineMap",
-                      "SplineMap"]
+                      "SplineMap", "ParametrizedCasingAndLayer",
+                      "ParametrizedLayer", "ParametrizedBlockInLayer",
+                      "Projection"]
 MAPS_TO_EXCLUDE_3D = ["ComboMap", "ActiveCells", "InjectActiveCells",
                       "LogMap", "ReciprocalMap",
                       "CircleMap", "ParametricCircleMap", "Mesh2Mesh",
                       "ParametricPolyMap", "PolyMap", "ParametricSplineMap",
-                      "SplineMap"]
->>>>>>> 20b324f0
+                      "SplineMap", "ParametrizedCasingAndLayer",
+                      "ParametrizedLayer", "ParametrizedBlockInLayer",
+                      "Projection"]
 
 
 class MapTests(unittest.TestCase):
@@ -46,7 +47,6 @@
         self.mesh3 = Mesh.TensorMesh([a, b, [3, 4]], x0=np.array([3, 5, 2]))
         self.mesh22 = Mesh.TensorMesh([b, a], x0=np.array([3, 5]))
         self.meshCyl = Mesh.CylMesh([10.,1.,10.], x0='00C')
-        print self.meshCyl._meshType
 
     def test_transforms2D(self):
         for M in self.maps2test2D:
@@ -66,6 +66,7 @@
 
     def test_invtransforms2D(self):
         for M in self.maps2test2D:
+            print 'Testing Inverse {0}'.format(str(M.__name__))
             mapping = M(self.mesh2)
             d = np.random.rand(mapping.shape[0])
             try:
@@ -78,6 +79,7 @@
 
     def test_invtransforms3D(self):
         for M in self.maps2test3D:
+            print 'Testing Inverse {0}'.format(str(M.__name__))
             mapping = M(self.mesh3)
             d = np.random.rand(mapping.shape[0])
             try:
@@ -87,12 +89,6 @@
                 print '  ... ok\n'
             except NotImplementedError:
                 pass
-
-
-    def test_transformsCyl(self):
-        for M in MAPS_TO_TEST_CYL:
-            maps = getattr(Maps, M)(self.meshCyl)
-            self.assertTrue(maps.test())
 
     def test_ParametricCasingAndLayer(self):
         mapping = Maps.ParametrizedCasingAndLayer(self.meshCyl)
