--- conflicted
+++ resolved
@@ -1,11 +1,7 @@
 language: python
 python:
   - 3.5
-<<<<<<< HEAD
-  # - 2.7
-=======
   - 2.7
->>>>>>> 7fd7d41a
 
 sudo: false
 
@@ -54,11 +50,7 @@
     else
       conda install --yes pip python=$TRAVIS_PYTHON_VERSION numpy scipy matplotlib cython ipython h5py nose sphinx sympy;
     fi
-  - pip install nose-cov python-coveralls pymatsolver
-  - git clone https://github.com/simpeg/discretize.git;
-    cd discretize;
-    python setup.py install;
-    cd ..;
+  - pip install nose-cov python-coveralls pymatsolver discretize
   - python setup.py install
   - python setup.py build_ext --inplace
   - if [ ${TEST_DIR} = "tests/docs" ]; then
