language: python

python:
  - 3.6

addons:
  apt:
    packages:
    - gcc
    - gfortran
    - libblas-dev
    - liblapack-dev

env:
  global:
    - DEPLOY_DIR=tests/docs
    - MASTER_BRANCH=master
    - GAE_PROJECT=simpegdocs
    - DOCS_PY=3.6  # deploy docs from 3.6
    - PYPI_PY=3.6  # deploy to pypi from python 3.6

  matrix:
    - TEST_DIR=tests/docs
    - TEST_DIR=tests/em/fdem/inverse/derivs
    - TEST_DIR=tests/em/tdem
    - TEST_DIR="tests/em/static tests/seis tests/base tests/utils"
    - TEST_DIR=tests/flow
    - TEST_DIR="tests/em/nsem/forward tests/em/nsem/inversion"
    - TEST_DIR=tests/em/fdem/inverse/adjoint
    - TEST_DIR=tests/em/fdem/forward
    - TEST_DIR=tests/em/vrm
    - TEST_DIR=tests/pf
    - TEST_DIR=tests/dask


# Setup anaconda
before_install:
# Install packages
  - wget https://repo.continuum.io/miniconda/Miniconda3-latest-Linux-x86_64.sh -O miniconda.sh;
  - chmod +x miniconda.sh
  - ./miniconda.sh -b -p $HOME/miniconda
  - export PATH=/home/travis/anaconda/bin:/home/travis/miniconda/bin:$PATH
  - conda update --yes conda

install:
  - conda install --quiet --yes pip python=$TRAVIS_PYTHON_VERSION numpy scipy matplotlib ipython h5py;
  - conda install --quiet --yes -c conda-forge pymatsolver discretize empymod geoana properties vectormath pandas
  - pip install -r requirements_dev.txt
  - if [ "$TEST_DIR" = "tests/dask" ]; then
      pip install -r requirements_dask.txt;
    fi
  - python setup.py install
  - if [ "$TEST_DIR" = "tests/docs" ]; then
      cd docs/content;
      wget https://storage.googleapis.com/simpeg/simulation/$TRAVIS_PYTHON_VERSION/examples.tar.gz;
      wget https://storage.googleapis.com/simpeg/simulation/$TRAVIS_PYTHON_VERSION/tutorials.tar.gz;
      tar -xzf examples.tar.gz examples;
      tar -xzf tutorials.tar.gz tutorials;
      cd ../../;
    fi

# Run test
script:
  - nosetests $TEST_DIR --with-cov --cov SimPEG --cov-config .coveragerc -v -s;


# Calculate coverage
after_success:
  - bash <(curl -s https://codecov.io/bash) -t 47faa207-a3c4-4507-a08c-669258959286
<<<<<<< HEAD

  # early exit if not on a deplotment branch
  - if ! [ "$TRAVIS_BRANCH" = "$MASTER_BRANCH" -o "$TRAVIS_TAG" = "true" ]; then
      echo "Not deploying (because this is not a deployment branch)" ;
      exit 0 ;
    fi
  - if ! [ "$TEST_DIR" = "$DEPLOY_DIR" ]; then
      echo "Not deploying (because this is not a deployment directory)" ;
      exit 0 ;
    fi
  - if ! [ "$TRAVIS_PULL_REQUEST" = "false" ]; then
      echo "Not deploying (because this is a pull request)" ;
      exit 0 ;
    fi
=======
>>>>>>> 214f0cad

  # deploy docs
  - if [[("$TRAVIS_BRANCH" == "$MASTER_BRANCH") && ("$TRAVIS_PULL_REQUEST" == "false") && ("$TEST_DIR" == "tests/docs")]]; then
      export PATH=$PATH:${HOME}/google-cloud-sdk/bin;
      export PYTHONPATH=${PYTHONPATH}:${GAE_PYTHONPATH};
      export CLOUDSDK_CORE_DISABLE_PROMPTS=1;
      if [ ! -d ${HOME}/google-cloud-sdk ]; then curl https://sdk.cloud.google.com | bash; fi ;
      pip install google-compute-engine;
      openssl aes-256-cbc -K $encrypted_7e0a8632ac3f_key -iv $encrypted_7e0a8632ac3f_iv -in credentials.tar.gz.enc -out credentials.tar.gz -d ;
      tar -xzf credentials.tar.gz ;
      cd docs; tar -cvzf _build.tar.gz _build ; cd ..;
      gsutil cp docs/_build.tar.gz gs://simpeg ;
      gcloud auth activate-service-account --key-file credentials/client-secret.json ;
      export GAE_PROJECT=$GAE_PROJECT ;
      gcloud config set project $GAE_PROJECT;
      gcloud app deploy ./docs/app.yaml --version ${TRAVIS_COMMIT} --promote;
    fi;

deploy:
  # pypi release
  - provider: script
    script: sh ci/deploy-pypi.sh
    skip_cleanup: true
    on:
      tags: true
      condition: '$TEST_DIR == $DEPLOY_DIR'

notifications:
  slack: simpeg:1KZq5giMtlJJ58TijIPgqf7n<|MERGE_RESOLUTION|>--- conflicted
+++ resolved
@@ -67,23 +67,6 @@
 # Calculate coverage
 after_success:
   - bash <(curl -s https://codecov.io/bash) -t 47faa207-a3c4-4507-a08c-669258959286
-<<<<<<< HEAD
-
-  # early exit if not on a deplotment branch
-  - if ! [ "$TRAVIS_BRANCH" = "$MASTER_BRANCH" -o "$TRAVIS_TAG" = "true" ]; then
-      echo "Not deploying (because this is not a deployment branch)" ;
-      exit 0 ;
-    fi
-  - if ! [ "$TEST_DIR" = "$DEPLOY_DIR" ]; then
-      echo "Not deploying (because this is not a deployment directory)" ;
-      exit 0 ;
-    fi
-  - if ! [ "$TRAVIS_PULL_REQUEST" = "false" ]; then
-      echo "Not deploying (because this is a pull request)" ;
-      exit 0 ;
-    fi
-=======
->>>>>>> 214f0cad
 
   # deploy docs
   - if [[("$TRAVIS_BRANCH" == "$MASTER_BRANCH") && ("$TRAVIS_PULL_REQUEST" == "false") && ("$TEST_DIR" == "tests/docs")]]; then
