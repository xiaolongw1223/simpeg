#!/usr/bin/env python
from __future__ import print_function
"""SimPEG: Simulation and Parameter Estimation in Geophysics

SimPEG is a python package for simulation and gradient based
parameter estimation in the context of geophysical applications.
"""

from distutils.core import setup
from setuptools import find_packages

CLASSIFIERS = [
    'Development Status :: 4 - Beta',
    'Intended Audience :: Developers',
    'Intended Audience :: Science/Research',
    'License :: OSI Approved :: MIT License',
    'Programming Language :: Python',
    'Topic :: Scientific/Engineering',
    'Topic :: Scientific/Engineering :: Mathematics',
    'Topic :: Scientific/Engineering :: Physics',
    'Operating System :: Microsoft :: Windows',
    'Operating System :: POSIX',
    'Operating System :: Unix',
    'Operating System :: MacOS',
    'Natural Language :: English',
]

with open("README.rst") as f:
    LONG_DESCRIPTION = ''.join(f.readlines())

setup(
    name="SimPEG",
<<<<<<< HEAD
    version="0.8.2",
=======
    version="0.9.0",
>>>>>>> d715980c
    packages=find_packages(),
    install_requires=[
        'numpy>=1.7',
        'scipy>=0.13',
        'cython',
        'pymatsolver>=0.1.1',
        'ipython',
        'matplotlib',
        'properties>=0.5.2',
        'vectormath>=0.2.0',
        'discretize>=0.2.0',
        'geoana>=0.0.4'
    ],
    author="Rowan Cockett",
    author_email="rowanc1@gmail.com",
    description="SimPEG: Simulation and Parameter Estimation in Geophysics",
    long_description=LONG_DESCRIPTION,
    license="MIT",
    keywords="geophysics inverse problem",
    url="http://simpeg.xyz/",
    download_url="http://github.com/simpeg/simpeg",
    classifiers=CLASSIFIERS,
    platforms=["Windows", "Linux", "Solaris", "Mac OS-X", "Unix"],
    use_2to3=False
)<|MERGE_RESOLUTION|>--- conflicted
+++ resolved
@@ -30,11 +30,7 @@
 
 setup(
     name="SimPEG",
-<<<<<<< HEAD
-    version="0.8.2",
-=======
     version="0.9.0",
->>>>>>> d715980c
     packages=find_packages(),
     install_requires=[
         'numpy>=1.7',
