--- conflicted
+++ resolved
@@ -249,17 +249,10 @@
 # Intersphinx
 intersphinx_mapping = {
     'python': ('http://docs.python.org/2', None),
-<<<<<<< HEAD
     'numpy': ('http://docs.scipy.org/doc/numpy/', None),
     'scipy': ('http://docs.scipy.org/doc/scipy/reference/', None),
     'matplotlib': ('http://matplotlib.sourceforge.net/', None),
     'properties': ('http://propertiespy.readthedocs.io/en/latest/', None)
-=======
-    'properties': ('http://propertiespy.readthedocs.io/en/latest/', None),
-    'numpy': ('http://docs.scipy.org/doc/numpy/', None),
-    'scipy': ('http://docs.scipy.org/doc/scipy/reference/', None),
-    'matplotlib': ('http://matplotlib.sourceforge.net/', None)
->>>>>>> 7fd7d41a
 }
 
 
